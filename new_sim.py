import pygame
import random
import sys
import time
import copy # 导入 copy 模块用于深拷贝
from MCTS import MCTSAgent
from base import Player, Board, Piece, screen, font, small_font, ROWS, COLS, TILE_SIZE, SCREEN_WIDTH, SCREEN_HEIGHT, STATUS_BAR_HEIGHT, WHITE, BLACK, RED, BLUE, GREY, YELLOW, GREEN


class HumanPlayer(Player):
    """Controls a player via human input."""
    def __init__(self, player_id):
        super().__init__(player_id)
        self.selected_piece_pos = None
        self.ai_type = "Human Player"

    def handle_event(self, event, board):
        if event.type == pygame.MOUSEBUTTONDOWN:
            x, y = event.pos
            row, col = y // TILE_SIZE, x // TILE_SIZE

            if not (0 <= row < ROWS and 0 <= col < COLS):
                return False # Event not handled (clicked outside board)

            piece = board.get_piece(row, col)

            if self.selected_piece_pos:
                # A piece is already selected, try to move or deselect
                sr, sc = self.selected_piece_pos
                piece_moving = board.get_piece(sr, sc)

                # 确保选择的棋子是自己的
                if piece_moving and piece_moving.player == self.player_id:
                    if board.is_adjacent(self.selected_piece_pos, (row, col)):
                        # 尝试移动
                        moved = board.try_move(self.selected_piece_pos, (row, col))
                        if moved:
                            self.selected_piece_pos = None
                            return True # Move successful, turn ends
                        else:
                            # 移动失败（例如，试图移动到自己已翻开的棋子），取消选择
                            self.selected_piece_pos = None
                            # 尝试选择新点击的棋子（如果它属于当前玩家）
                            if piece and piece.player == self.player_id and piece.revealed:
                                self.selected_piece_pos = (row, col)
                    else:
                        # 目标位置不相邻，取消选择当前棋子，并尝试选择新棋子
                        self.selected_piece_pos = None
                        if piece and piece.player == self.player_id:
                            if not piece.revealed:
                                piece.revealed = True
                                return True # Revealed piece, turn ends
                            else:
                                self.selected_piece_pos = (row, col) # Select new piece
                else: # 如果 selected_piece_pos 指向的不是自己的棋子了（可能被AI吃掉），或者已经清空了
                    self.selected_piece_pos = None
                    if piece and piece.player == self.player_id:
                        if not piece.revealed:
                            piece.revealed = True
                            return True # Revealed piece, turn ends
                        else:
                            self.selected_piece_pos = (row, col) # Select new piece
            elif piece:
                # No piece selected, try to select one
                if not piece.revealed:
                    piece.revealed = True
                    return True # Revealed piece, turn ends
                elif piece.player == self.player_id: # 只能选择自己的棋子
                    self.selected_piece_pos = (row, col) # Select piece
        return False # Event not handled or turn not ended

    def get_selected_pos(self):
        """Returns the position of the currently selected piece."""
        return self.selected_piece_pos

class RandomPlayer(Player):
    """An AI player that makes random valid moves."""
    def __init__(self, player_id):
        super().__init__(player_id)
        self.ai_type = "Random AI"

    def take_turn(self, board):
        # RandomPlayer 现在使用 Board.get_all_possible_moves
        possible_actions = board.get_all_possible_moves(self.player_id)
        random.shuffle(possible_actions)

        for action in possible_actions:
            # RandomPlayer 在这里不需要深拷贝，因为它是直接在实际 board 上尝试动作
            # MinimaxPlayer 才需要深拷贝进行模拟
            action_type = action[0]
            if action_type == "reveal":
                r, c = action[1]
                piece = board.get_piece(r, c)
                if piece and piece.player == self.player_id and not piece.revealed:
                    piece.revealed = True
                    return True # Turn ended
            elif action_type == "move":
                start_pos, end_pos = action[1], action[2]
                piece_to_move = board.get_piece(start_pos[0], start_pos[1])
                if piece_to_move and piece_to_move.player == self.player_id:
                    if board.try_move(start_pos, end_pos):
                        return True # Turn ended
        return False # No valid moves found

### NEW CODE FOR MINIMAX PLAYER ###
class MinimaxPlayer(Player):
    def __init__(self, player_id, max_depth=3): # Added max_depth for search
        super().__init__(player_id)
        self.max_depth = max_depth
        self.opponent_id = 1 - player_id

    def _evaluate(self, board):
        """
        Evaluates the current board state for the AI player.
        Positive values are good for self.player_id, negative for opponent.
        """
        score = 0
        
        # 1. Piece count difference
        self_pieces = board.get_player_pieces(self.player_id)
        opponent_pieces = board.get_player_pieces(self.opponent_id)
        
        # 优先判断游戏是否结束，避免分数计算偏差
        if not opponent_pieces: # Opponent has no pieces left
            return float('inf') # Win state is highly favorable
        if not self_pieces: # Self has no pieces left
            return float('-inf') # Loss state is highly unfavorable

        score += (len(self_pieces) - len(opponent_pieces)) * 100 # Each piece is worth 100 points

        # 2. Strength sum difference (prioritize stronger pieces)
        # 只计算已翻开棋子的强度
        self_strength_sum = sum(board.get_piece(r,c).strength for r,c in self_pieces if board.get_piece(r,c).revealed)
        opponent_strength_sum = sum(board.get_piece(r,c).strength for r,c in opponent_pieces if board.get_piece(r,c).revealed)
        score += (self_strength_sum - opponent_strength_sum) * 10 # Each strength point worth 10

        # 3. Revealed vs Unrevealed pieces
        # Incentivize revealing own pieces
        for r, c in self_pieces:
            if not board.get_piece(r, c).revealed:
                score += 5 # Small bonus for having unrevealed pieces to reveal (potential future power)
        
        # Penalize opponent for having unrevealed pieces (unknown threat)
        for r, c in opponent_pieces:
            if not board.get_piece(r, c).revealed:
                score -= 10 # Small penalty for opponent having hidden pieces

        # 4. Proximity to opponent's pieces for revealed pieces (threats/opportunities)
        for sr, sc in self_pieces:
            self_piece = board.get_piece(sr, sc)
            if self_piece and self_piece.revealed:
                for er, ec in opponent_pieces:
                    opponent_piece = board.get_piece(er, ec)
                    if opponent_piece and opponent_piece.revealed:
                        if board.is_adjacent((sr, sc), (er, ec)):
                            if self_piece.strength > opponent_piece.strength or \
                               (self_piece.strength == 1 and opponent_piece.strength == 8):
                                score += 20 # Strong capture opportunity
                            elif self_piece.strength < opponent_piece.strength and \
                                 not (self_piece.strength == 8 and opponent_piece.strength == 1):
                                score -= 15 # Danger of being captured

        return score

    def _minimax(self, board, depth, maximizing_player_id):
        # Base case: max_depth reached or game over
        # 优化：在每次评估时，判断游戏是否结束，避免不必要的递归
        self_pieces_count = len(board.get_player_pieces(self.player_id))
        opponent_pieces_count = len(board.get_player_pieces(self.opponent_id))

        if depth == 0 or self_pieces_count == 0 or opponent_pieces_count == 0:
            return self._evaluate(board), None # Return score and no move

        current_player = maximizing_player_id
        is_maximizing_player = (current_player == self.player_id)

        best_move = None
        # 如果是最大化玩家（AI自己）
        if is_maximizing_player:
            max_eval = float('-inf')
            # 获取当前玩家所有可能的动作
            possible_actions = board.get_all_possible_moves(current_player)
            random.shuffle(possible_actions) # 打乱顺序，增加AI行为多样性（当多个动作分数相同）

            for action in possible_actions:
                # 对棋盘进行深拷贝以模拟动作
                temp_board = copy.deepcopy(board)
                
                action_performed = False
                action_type = action[0]
                
                if action_type == "reveal":
                    r, c = action[1]
                    piece = temp_board.get_piece(r, c)
                    if piece and piece.player == current_player and not piece.revealed:
                        piece.revealed = True
                        action_performed = True
                elif action_type == "move":
                    start_pos, end_pos = action[1], action[2]
                    # 在临时棋盘上尝试移动
                    # 这里不需要再检查 piece_to_move.revealed，因为 get_all_possible_moves 已经过滤了
                    action_performed = temp_board.try_move(start_pos, end_pos)

                if action_performed: # 只有当动作成功执行后，才进行下一步递归
                    # 递归调用 Minimax，切换到对手玩家
                    eval, _ = self._minimax(temp_board, depth - 1, self.opponent_id)
                    if eval > max_eval:
                        max_eval = eval
                        best_move = action
            return max_eval, best_move
        # 如果是最小化玩家（对手）
        else:
            min_eval = float('inf')
            # 获取对手所有可能的动作
            possible_actions = board.get_all_possible_moves(current_player)
            random.shuffle(possible_actions) # 打乱顺序

            for action in possible_actions:
                temp_board = copy.deepcopy(board)

                action_performed = False
                action_type = action[0]

                if action_type == "reveal":
                    r, c = action[1]
                    piece = temp_board.get_piece(r, c)
                    if piece and piece.player == current_player and not piece.revealed:
                        piece.revealed = True
                        action_performed = True
                elif action_type == "move":
                    start_pos, end_pos = action[1], action[2]
                    action_performed = temp_board.try_move(start_pos, end_pos)

                if action_performed:
                    # 递归调用 Minimax，切换回 AI 玩家
                    eval, _ = self._minimax(temp_board, depth - 1, self.player_id)
                    if eval < min_eval:
                        min_eval = eval
                        best_move = action
            return min_eval, best_move

    def take_turn(self, board):
        print(f"Minimax Player {self.player_id} thinking...")
        start_time = time.time()
        
        # 运行 Minimax 搜索
        value, best_action = self._minimax(board, self.max_depth, self.player_id)
        
        end_time = time.time()
        print(f"Minimax found best action: {best_action} with value {value} in {end_time - start_time:.2f} seconds")

        if best_action:
            action_type = best_action[0]
            if action_type == "reveal":
                r, c = best_action[1]
                piece = board.get_piece(r, c)
                # 再次检查以确保棋子仍然存在且未被翻开（尽管在 Minimax 模拟中应该是这样）
                if piece and piece.player == self.player_id and not piece.revealed:
                    piece.revealed = True
                    return True
            elif action_type == "move":
                start_pos, end_pos = best_action[1], best_action[2]
                piece_to_move = board.get_piece(start_pos[0], start_pos[1])
                # 再次检查以确保棋子仍然存在且属于当前玩家
                if piece_to_move and piece_to_move.player == self.player_id:
                    return board.try_move(start_pos, end_pos)
        return False # 如果没有找到最佳动作或动作失败，不应该发生


### END NEW CODE FOR MINIMAX PLAYER ###


class Game:
    """Main class to manage the game flow."""
<<<<<<< HEAD
    def __init__(self):
        self.board_manager = Board()
        self.players = {
            0: HumanPlayer(0), # Red
            1: HumanPlayer(1)
            ### MODIFIED CODE ###
            # 1: RandomPlayer(1), # Original RandomPlayer
            # 1: HumanPlayer(1) # For two human players
            # 1: MinimaxPlayer(1, max_depth=3)  # Blue AI with Minimax. Adjust max_depth for difficulty.
            # 尝试不同的深度，例如 max_depth=2 会更快但可能没那么智能
        }
=======
    def __init__(self, agent=None, agent_base=None, test_mode=0):
        self.board = Board()
        if not test_mode:
            self.mode = 0 # not test mode, human vs AI
            if agent is None:
                self.players = {
                    0: HumanPlayer(0),
                    1: RandomPlayer(1)
                }
            elif isinstance(agent, Player):
                self.players = {
                    0: HumanPlayer(0),
                    1: agent
                }
            else:
                self.players = {
                    0: HumanPlayer(0),
                    1: agent(1)
                }
        else:
            self.mode = 1 # test mode, AI vs AI
            if agent_base is None:
                self.players = {
                    0: agent if isinstance(agent, Player) else agent(0), # AI Player 1
                    1: RandomPlayer(1)   # AI Player 2
                }
            elif isinstance(agent_base, Player):
                self.players = {
                    0: agent if isinstance(agent, Player) else agent(0),  # AI Player 1
                    1: agent_base   # AI Player 2
                }
            else:
                self.players = {
                    0: agent if isinstance(agent, Player) else agent(0),  # AI Player 1
                    1: agent_base(1)   # AI Player 2
                }
>>>>>>> 0ab053a1
        self.current_player_id = 0
        self.running = True
        self._last_human_move_time = 0 # Track when human player last made a move
        self.AI_DELAY_SECONDS = 1.5 # The delay for AI moves
        
    def _get_player_type_name(self, player):
        """获取玩家类型的显示名称"""
        if hasattr(player, 'ai_type'):
            return player.ai_type
        
        # 如果没有ai_type属性，根据类名推断
        class_name = player.__class__.__name__
        type_map = {
            'HumanPlayer': 'Human Player',
            'RandomPlayer': 'Random',
            'QLearningAgent': 'QL AI',
            'DQNAgent': 'DQN AI',
            'MinimaxPlayer': 'Minimax AI',
            'AlphaBetaPlayer': 'Alpha-Beta AI',
            'MCTSPlayer': 'MCTS AI',
        }
        return type_map.get(class_name, f'{class_name} AI')

    def _draw_board(self):
        """Draws the game board and pieces."""
        screen.fill(WHITE)
        for i in range(ROWS):
            for j in range(COLS):
                rect = pygame.Rect(j * TILE_SIZE, i * TILE_SIZE, TILE_SIZE, TILE_SIZE)
                pygame.draw.rect(screen, BLACK, rect, 1) # Cell border

                piece = self.board.get_piece(i, j)
                if piece:
                    if piece.revealed:
                        color = RED if piece.player == 0 else BLUE
                        pygame.draw.circle(screen, color, rect.center, TILE_SIZE // 3)
                        text_color = WHITE # Always white text on colored circle for better contrast
                        text = font.render(str(piece.strength), True, text_color)
                        text_rect = text.get_rect(center=rect.center)
                        screen.blit(text, text_rect)
                    else:
                        pygame.draw.rect(screen, GREY, rect.inflate(-10, -10)) # Unrevealed piece block

        if self.mode == 0: # Human mode
        # Highlight selected piece for human player
            human_player = self.players[0] # Human player is always player 0 in this setup
            if isinstance(human_player, HumanPlayer) and human_player.get_selected_pos():
                i, j = human_player.get_selected_pos()
                rect = pygame.Rect(j * TILE_SIZE, i * TILE_SIZE, TILE_SIZE, TILE_SIZE)
                pygame.draw.rect(screen, YELLOW, rect, 3)

        # Draw status bar
        status_bar_rect = pygame.Rect(0, SCREEN_HEIGHT - STATUS_BAR_HEIGHT, SCREEN_WIDTH, STATUS_BAR_HEIGHT)
        pygame.draw.rect(screen, BLACK, status_bar_rect) # Background for status bar
        
        current_player = self.players[self.current_player_id]
        player_name = "Red" if self.current_player_id == 0 else "Blue"
        text_color = RED if self.current_player_id == 0 else BLUE
        if current_player.ai_type == "Human Player":
            status_text = f"Current Turn: {player_name}"
        else:
            ai_type = self._get_player_type_name(current_player)
            status_text = f"Current Turn: {player_name} ({ai_type})"
            # If it's AI's turn and waiting for delay
            if (time.time() - self._last_human_move_time) < self.AI_DELAY_SECONDS:
                status_text += " - Thinking..." # Or any other message you want to display

        text_surface = font.render(status_text, True, text_color)
        screen.blit(text_surface, (10, SCREEN_HEIGHT - STATUS_BAR_HEIGHT + 10))
        
        red_type = self._get_player_type_name(self.players[0])
        blue_type = self._get_player_type_name(self.players[1])
        
        info_text = f"Red: {red_type} vs Blue: {blue_type}"
        info_surface = small_font.render(info_text, True, GREEN)
        screen.blit(info_surface, (160, SCREEN_HEIGHT - STATUS_BAR_HEIGHT + 40))

    def _check_game_over(self):
        """Checks for win/loss conditions and terminates the game if met."""
        red_pieces = self.board.get_player_pieces(0)
        blue_pieces = self.board.get_player_pieces(1)

        if not red_pieces:
            red_type = self._get_player_type_name(self.players[0])
            blue_type = self._get_player_type_name(self.players[1])
            self._game_over(f"Blue ({blue_type}) wins against Red ({red_type})!")
        elif not blue_pieces:
            red_type = self._get_player_type_name(self.players[0])
            blue_type = self._get_player_type_name(self.players[1])
            self._game_over(f"Red ({red_type}) wins against Blue ({blue_type})!")
        elif len(red_pieces) == 1 and len(blue_pieces) == 1:
            rr, rc = red_pieces[0]
            br, bc = blue_pieces[0]
            if not self.board.is_adjacent((rr, rc), (br, bc)):
                red_type = self._get_player_type_name(self.players[0])
                blue_type = self._get_player_type_name(self.players[1])
                self._game_over(f"Draw! Red ({red_type}) vs Blue ({blue_type}) - Last pieces not adjacent")

    def _game_over(self, message):
        """Displays game over message and exits."""
        print(message)
        self.running = False # Stop the main game loop

    def run(self):
        """Main game loop."""
        clock = pygame.time.Clock()

        while self.running:
            if self.mode == 0:
                for event in pygame.event.get():
                    if event.type == pygame.QUIT:
                        self.running = False
                    else:
                        current_player_obj = self.players[self.current_player_id]
                        if current_player_obj.ai_type == "Human Player":
                            if current_player_obj.handle_event(event, self.board):
                                self.current_player_id = 1 - self.current_player_id # Switch turn
                                self._last_human_move_time = time.time() # Record the time of human's last move

            # AI Player's turn logic
            current_player_obj = self.players[self.current_player_id]
            if current_player_obj.ai_type != "Human Player":
                # Check if enough time has passed since the human's last move
                if (time.time() - self._last_human_move_time) >= self.AI_DELAY_SECONDS:
                    if current_player_obj.take_turn(self.board):
                        self.current_player_id = 1 - self.current_player_id # Switch turn
                        # No need for time.sleep here as we already handled the delay
                        # but you could add a very short one if AI move is too fast visually
                        # time.sleep(0.1)
            
                        if self.mode == 1:
                            self._last_human_move_time = time.time()

            self._draw_board()
            pygame.display.flip()
            self._check_game_over()
            clock.tick(30)

        pygame.quit()
        sys.exit()

# --- Run the Game ---
if __name__ == "__main__":
    game = Game()
    game.run()<|MERGE_RESOLUTION|>--- conflicted
+++ resolved
@@ -272,19 +272,6 @@
 
 class Game:
     """Main class to manage the game flow."""
-<<<<<<< HEAD
-    def __init__(self):
-        self.board_manager = Board()
-        self.players = {
-            0: HumanPlayer(0), # Red
-            1: HumanPlayer(1)
-            ### MODIFIED CODE ###
-            # 1: RandomPlayer(1), # Original RandomPlayer
-            # 1: HumanPlayer(1) # For two human players
-            # 1: MinimaxPlayer(1, max_depth=3)  # Blue AI with Minimax. Adjust max_depth for difficulty.
-            # 尝试不同的深度，例如 max_depth=2 会更快但可能没那么智能
-        }
-=======
     def __init__(self, agent=None, agent_base=None, test_mode=0):
         self.board = Board()
         if not test_mode:
@@ -321,7 +308,6 @@
                     0: agent if isinstance(agent, Player) else agent(0),  # AI Player 1
                     1: agent_base(1)   # AI Player 2
                 }
->>>>>>> 0ab053a1
         self.current_player_id = 0
         self.running = True
         self._last_human_move_time = 0 # Track when human player last made a move
