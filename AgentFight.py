import pygame
import random
import sys
import time
import copy # 导入 copy 模块用于深拷贝
from MCTS import MCTSAgent
from base import Player, Board, Piece, screen, font, ROWS, COLS, TILE_SIZE, SCREEN_WIDTH, SCREEN_HEIGHT, STATUS_BAR_HEIGHT, WHITE, BLACK, RED, BLUE, GREY, YELLOW, LIGHT_GREY, DARK_GREY

<<<<<<< HEAD
# --- Constants and Initialization ---
# Game Settings
ROWS, COLS = 7, 8
TILE_SIZE = 80
SCREEN_WIDTH, SCREEN_HEIGHT = COLS * TILE_SIZE, ROWS * TILE_SIZE + 40
STATUS_BAR_HEIGHT = 40 # Added for clarity

# Colors
WHITE = (255, 255, 255)
BLACK = (0, 0, 0)
RED = (220, 50, 50)
BLUE = (50, 50, 220)
GREY = (180, 180, 180)
YELLOW = (255, 255, 204)
GREEN = (153, 255, 153)
LIGHT_GREY = (211, 211, 211)
DARK_GREY = (169, 169, 169)


pygame.init()
pygame.font.init() # Ensure font module is initialized
screen = pygame.display.set_mode((SCREEN_WIDTH, SCREEN_HEIGHT))
pygame.display.set_caption("简化斗兽棋 - AI 对抗")
font = pygame.font.SysFont(None, 36)

# --- Game Classes ---

class Piece:
    """Represents a single game piece with player and strength."""
    def __init__(self, player, strength):
        self.player = player  # 0 = Red, 1 = Blue
        self.strength = strength
        self.revealed = False
    
    def __deepcopy__(self, memo):
        cls = self.__class__
        result = cls.__new__(cls)
        memo[id(self)] = result
        for k, v in self.__dict__.items():
            setattr(result, k, copy.deepcopy(v, memo))
        return result

class Board:
    """Manages the game board state and piece placement."""
    def __init__(self):
        self.board = [[None for _ in range(COLS)] for _ in range(ROWS)]
        self._initialize_pieces()

    def _initialize_pieces(self):
        """Initializes and shuffles all pieces on the board."""
        all_pieces = [Piece(player, strength)
                      for player in [0, 1]
                      for strength in range(1, 9)]
        random.shuffle(all_pieces)

        # Pieces are placed only on the top and bottom two rows
        valid_positions = []
        for r in range(ROWS):
            for c in range(COLS):
                # 初始布局修改为只放在最顶上两行和最底下两行 (0,1, ROWS-2, ROWS-1)
                if r < 1 or r >= ROWS - 1: # Rows 0, 1, 5, 6 (for ROWS=7)
                    valid_positions.append((r, c))

        random.shuffle(valid_positions)

        # 确保只放置与 pieces 数量相符的棋子
        # 你的 all_pieces 列表有 16 个棋子 (2 玩家 * 8 强度)
        # valid_positions 应该至少有 16 个位置。ROWS 7 * COLS 8 = 56
        # r < 2 (rows 0, 1) -> 2 * 8 = 16 positions
        # r >= ROWS - 2 (rows 5, 6) -> 2 * 8 = 16 positions
        # 总共 32 个位置。所以这里的 valid_positions[:len(all_pieces)] 是正确的。
        for piece, (r, c) in zip(all_pieces, valid_positions[:len(all_pieces)]):
            self.board[r][c] = piece

    def get_piece(self, row, col):
        """Returns the piece at the given coordinates."""
        if 0 <= row < ROWS and 0 <= col < COLS:
            return self.board[row][col]
        return None

    def set_piece(self, row, col, piece):
        """Sets a piece at the given coordinates."""
        if 0 <= row < ROWS and 0 <= col < COLS:
            self.board[row][col] = piece

    def is_adjacent(self, pos1, pos2):
        """Checks if two positions are adjacent (horizontal or vertical)."""
        r1, c1 = pos1
        r2, c2 = pos2
        return abs(r1 - r2) + abs(c1 - c2) == 1

    def try_move(self, start_pos, end_pos):
        """
        Attempts to move a piece from start_pos to end_pos, handling captures.
        Returns True if the move was successful, False otherwise.
        Note: This method modifies the board directly.
        """
        sr, sc = start_pos
        er, ec = end_pos
        piece_moving = self.get_piece(sr, sc)
        piece_at_target = self.get_piece(er, ec)

        # 1. 移动棋子不存在
        if not piece_moving:
            return False

        # 2. 目标位置不是相邻的
        if not self.is_adjacent(start_pos, end_pos):
            return False

        # 3. 目标位置为空
        if piece_at_target is None:
            self.set_piece(er, ec, piece_moving)
            self.set_piece(sr, sc, None)
            return True
        # 4. 目标位置有棋子
        else:
            # 4a. 目标棋子未翻开
            if not piece_at_target.revealed:
                piece_at_target.revealed = True # 翻开目标棋子
                # 如果是自己的未翻开棋子，只是翻开，不能移动过去。
                # 但仍然算作一回合有效动作。
                if piece_at_target.player == piece_moving.player:
                    # 自己的棋子不能移动到有自己未翻开棋子的位置，只翻开
                    return True # 翻开即结束本回合
                else:
                    # 如果是对手的未翻开棋子，进行捕获判断（强度比较）
                    if (piece_moving.strength > piece_at_target.strength and not (piece_moving.strength == 8 and piece_at_target.strength == 1)) or \
                       (piece_moving.strength == 1 and piece_at_target.strength == 8): # 鼠吃象
                        self.set_piece(er, ec, piece_moving)
                        self.set_piece(sr, sc, None)
                        return True
                    elif piece_moving.strength == piece_at_target.strength: # 同强度
                        self.set_piece(sr, sc, None)
                        self.set_piece(er, ec, None) 
                        return True
                    else: # 移动方被吃
                        self.set_piece(sr, sc, None)
                        return True # 完成捕获，结束本回合
            # 4b. 目标棋子已翻开
            else:
                # 4b-i. 目标棋子是自己的棋子 (已翻开)
                if piece_at_target.player == piece_moving.player:
                    return False # 不能吃自己的棋子，也不能移动到有自己已翻开棋子的格子

                # 4b-ii. 目标棋子是对手的棋子 (已翻开)
                else:
                    if (piece_moving.strength > piece_at_target.strength and not (piece_moving.strength == 8 and piece_at_target.strength == 1)) or \
                       (piece_moving.strength == 1 and piece_at_target.strength == 8): # 鼠吃象
                        self.set_piece(er, ec, piece_moving)
                        self.set_piece(sr, sc, None)
                        return True
                    elif piece_moving.strength < piece_at_target.strength or \
                         (piece_moving.strength == 8 and piece_at_target.strength == 1): # 象不能吃鼠
                        self.set_piece(sr, sc, None) # 移动方被吃
                        return True
                    else: # 同强度
                        self.set_piece(sr, sc, None)
                        self.set_piece(er, ec, None) # 两个棋子同强度
                        return True
        return False # 默认返回 False，表示移动未成功

    def get_player_pieces(self, player_id):
        """Returns a list of positions for a given player's pieces."""
        return [(r, c) for r in range(ROWS) for c in range(COLS)
                if self.board[r][c] and self.board[r][c].player == player_id]

    def get_all_possible_moves(self, player_id):
        """
        Generates all legal moves and reveal actions for the given player.
        Returns a list of tuples: ("reveal", (r, c)) or ("move", (sr, sc), (er, ec))
        Each action represents a valid way to end a turn.
        """
        possible_actions = []

        for r in range(ROWS):
            for c in range(COLS):
                piece = self.get_piece(r, c)
                if piece and piece.player == player_id:
                    if not piece.revealed:
                        # 可以翻开自己的未翻开棋子
                        possible_actions.append(("reveal", (r, c)))
                    else:
                        # 如果已翻开，可以尝试移动
                        for dr, dc in [(-1, 0), (1, 0), (0, -1), (0, 1)]:
                            nr, nc = r + dr, c + dc
                            if 0 <= nr < ROWS and 0 <= nc < COLS:
                                # 对于移动动作，我们模拟执行，看是否是有效回合
                                # 这里深拷贝是为了 Minimax 模拟，不是给 RandomPlayer 用。
                                # RandomPlayer 在 take_turn 中会直接在实际 board 上尝试。
                                # 但这里生成的是所有可能的“合法”动作，所以模拟 check 是合理的。
                                temp_board_for_check = copy.deepcopy(self) # 模拟此动作
                                if temp_board_for_check.try_move((r, c), (nr, nc)):
                                    possible_actions.append(("move", (r, c), (nr, nc)))
        return possible_actions


class Player:
    """Base class for players."""
    def __init__(self, player_id):
        self.player_id = player_id

    def handle_event(self, event, board):
        """Handles Pygame events (e.g., mouse clicks for human players)."""
        # 对于AI玩家，这个方法通常不需要实现或直接返回False
        return False

    def take_turn(self, board):
        """Executes a turn for AI players."""
        raise NotImplementedError
=======
>>>>>>> 0ab053a1

class HumanPlayer(Player):
    """Controls a player via human input."""
    def __init__(self, player_id):
        super().__init__(player_id)
        self.selected_piece_pos = None

    def handle_event(self, event, board):
        if event.type == pygame.MOUSEBUTTONDOWN:
            x, y = event.pos
            row, col = y // TILE_SIZE, x // TILE_SIZE

            if not (0 <= row < ROWS and 0 <= col < COLS):
                return False # Event not handled (clicked outside board)

            piece = board.get_piece(row, col)

            if self.selected_piece_pos:
                # A piece is already selected, try to move or deselect
                sr, sc = self.selected_piece_pos
                piece_moving = board.get_piece(sr, sc)

                # 确保选择的棋子是自己的
                if piece_moving and piece_moving.player == self.player_id:
                    # 如果点击了相邻位置，尝试移动
                    if board.is_adjacent(self.selected_piece_pos, (row, col)):
                        moved = board.try_move(self.selected_piece_pos, (row, col))
                        if moved:
                            self.selected_piece_pos = None
                            return True # Move successful, turn ends
                        else:
                            # 移动失败（例如，试图移动到自己已翻开的棋子），取消选择
                            self.selected_piece_pos = None
                            # 尝试选择新点击的棋子（如果它属于当前玩家）
                            if piece and piece.player == self.player_id and piece.revealed:
                                self.selected_piece_pos = (row, col)
                    else:
                        # 目标位置不相邻，取消选择当前棋子，并尝试选择新棋子
                        self.selected_piece_pos = None
                        if piece and piece.player == self.player_id:
                            if not piece.revealed:
                                piece.revealed = True
                                return True # Revealed piece, turn ends
                            else:
                                self.selected_piece_pos = (row, col) # Select new piece
                else: # 如果 selected_piece_pos 指向的不是自己的棋子了（可能被AI吃掉），或者已经清空了
                    self.selected_piece_pos = None
                    if piece and piece.player == self.player_id:
                        if not piece.revealed:
                            piece.revealed = True
                            return True # Revealed piece, turn ends
                        else:
                            self.selected_piece_pos = (row, col) # Select new piece
            elif piece:
                # No piece selected, try to select one
                if not piece.revealed:
                    piece.revealed = True
                    return True # Revealed piece, turn ends
                elif piece.player == self.player_id: # 只能选择自己的棋子
                    self.selected_piece_pos = (row, col) # Select piece
        return False # Event not handled or turn not ended

    def get_selected_pos(self):
        """Returns the position of the currently selected piece."""
        return self.selected_piece_pos

class RandomPlayer(Player):
    """An AI player that makes random valid moves."""
    def __init__(self, player_id):
        super().__init__(player_id)

    def take_turn(self, board):
        # RandomPlayer 现在使用 Board.get_all_possible_moves
        possible_actions = board.get_all_possible_moves(self.player_id)
        random.shuffle(possible_actions)

        for action in possible_actions:
            action_type = action[0]
            if action_type == "reveal":
                r, c = action[1]
                piece = board.get_piece(r, c)
                if piece and piece.player == self.player_id and not piece.revealed:
                    piece.revealed = True
                    return True # Turn ended
            elif action_type == "move":
                start_pos, end_pos = action[1], action[2]
                piece_to_move = board.get_piece(start_pos[0], start_pos[1])
                if piece_to_move and piece_to_move.player == self.player_id:
                    if board.try_move(start_pos, end_pos):
                        return True # Turn ended
        return False # No valid moves found
class GreedyPlayer(Player):
    """An AI player that uses heuristic evaluation to make greedy moves."""
    def __init__(self, player_id):
        super().__init__(player_id)
        self.opponent_id = 1 - player_id

    def _evaluate_board(self, board):
        """
        Evaluates the current board state using heuristics.
        Based on the presentation's comprehensive formula:
        Score(s) = Σ(my pieces) - λ₁Σ(opp pieces) + λ₂·Mobility + λ₃·Advancing
        """
        score = 0
        
        # Base piece values (Elephant=100, Lion=90, Tiger=80, ..., Rat=10)
        piece_values = {8: 100, 7: 90, 6: 80, 5: 70, 4: 60, 3: 50, 2: 40, 1: 10}
        
        # Get pieces for both players
        self_pieces = board.get_player_pieces(self.player_id)
        opponent_pieces = board.get_player_pieces(self.opponent_id)
        
        # Check for game-ending states
        if not opponent_pieces:
            return float('inf')  # Win
        if not self_pieces:
            return float('-inf')  # Loss
            
        # 1. Base Score - piece values
        for r, c in self_pieces:
            piece = board.get_piece(r, c)
            if piece and piece.revealed:
                score += piece_values[piece.strength]
            else:
                score += 30  # Average value for unrevealed pieces
        λ_1 = 0.8        
        for r, c in opponent_pieces:
            piece = board.get_piece(r, c)
            if piece and piece.revealed:
                score -= piece_values[piece.strength] * λ_1
            else:
                score -= 30 * λ_1
        
        # 2. Positional Rewards - Advancing (closer to opponent's backline)
        λ_3 = 15  # Advancing bonus weight
        for r, c in self_pieces:
            piece = board.get_piece(r, c)
            if piece and piece.revealed:
                if self.player_id == 0:  # Red player (advancing towards bottom)
                    advance_score = r * 5  # More points for being further down
                else:  # Blue player (advancing towards top)
                    advance_score = (ROWS - 1 - r) * 5  # More points for being further up
                score += advance_score * λ_3 / 10
                
                # Central control bonus
                center_cols = [COLS//2 - 1, COLS//2]
                if c in center_cols:
                    score += 5
        
        # 3. Mobility - count available moves
        λ_2 = 2  # Mobility weight
        possible_actions = board.get_all_possible_moves(self.player_id)
        score += len(possible_actions) * λ_2
        
        # 4. Safety Penalty - threatened pieces
        safety_weight = 10
        for sr, sc in self_pieces:
            self_piece = board.get_piece(sr, sc)
            if self_piece and self_piece.revealed:
                for er, ec in opponent_pieces:
                    opponent_piece = board.get_piece(er, ec)
                    if opponent_piece and opponent_piece.revealed:
                        if board.is_adjacent((sr, sc), (er, ec)):
                            # Check if we're threatened
                            if (opponent_piece.strength > self_piece.strength and 
                                not (opponent_piece.strength == 8 and self_piece.strength == 1)) or \
                               (opponent_piece.strength == 1 and self_piece.strength == 8):
                                score -= safety_weight
                            # Check if we can threaten
                            elif (self_piece.strength > opponent_piece.strength and 
                                  not (self_piece.strength == 8 and opponent_piece.strength == 1)) or \
                                 (self_piece.strength == 1 and opponent_piece.strength == 8):
                                score += safety_weight * 1.5  # Bonus for threatening
        
        return score

    def _evaluate_action(self, board, action):
        """
        Evaluates a specific action by simulating it and scoring the resulting board.
        Returns the score difference (new_score - current_score).
        """
        # Get current board score
        current_score = self._evaluate_board(board)
        
        # Simulate the action on a copy of the board
        temp_board = copy.deepcopy(board)
        
        action_type = action[0]
        action_successful = False
        
        if action_type == "reveal":
            r, c = action[1]
            piece = temp_board.get_piece(r, c)
            if piece and piece.player == self.player_id and not piece.revealed:
                piece.revealed = True
                action_successful = True
        elif action_type == "move":
            start_pos, end_pos = action[1], action[2]
            action_successful = temp_board.try_move(start_pos, end_pos)
        
        if not action_successful:
            return float('-inf')  # Invalid action
            
        # Get new board score after action
        new_score = self._evaluate_board(temp_board)
        
        return new_score - current_score

    def take_turn(self, board):
        """
        Chooses the best action based on heuristic evaluation.
        This is a greedy approach - evaluates all possible moves and picks the best one.
        """
        print(f"Greedy Player {self.player_id} thinking...")
        start_time = time.time()
        
        # Get all possible actions
        possible_actions = board.get_all_possible_moves(self.player_id)
        
        if not possible_actions:
            return False  # No valid moves
        
        # Evaluate each action and find the best one
        best_action = None
        best_score = float('-inf')
        
        for action in possible_actions:
            action_score = self._evaluate_action(board, action)
            
            # Add small random factor to break ties
            action_score += random.uniform(-0.1, 0.1)
            
            if action_score > best_score:
                best_score = action_score
                best_action = action
        
        end_time = time.time()
        print(f"Greedy found best action: {best_action} with score improvement {best_score:.2f} in {end_time - start_time:.3f} seconds")
        
        # Execute the best action
        if best_action:
            action_type = best_action[0]
            if action_type == "reveal":
                r, c = best_action[1]
                piece = board.get_piece(r, c)
                if piece and piece.player == self.player_id and not piece.revealed:
                    piece.revealed = True
                    return True
            elif action_type == "move":
                start_pos, end_pos = best_action[1], best_action[2]
                piece_to_move = board.get_piece(start_pos[0], start_pos[1])
                if piece_to_move and piece_to_move.player == self.player_id:
                    return board.try_move(start_pos, end_pos)
        
        return False
class MinimaxPlayer(Player):
    def __init__(self, player_id, max_depth=3): # Added max_depth for search
        super().__init__(player_id)
        self.max_depth = max_depth
        self.opponent_id = 1 - player_id

    def _evaluate(self, board):
        """
        Evaluates the current board state for the AI player.
        Positive values are good for self.player_id, negative for opponent.
        """
        score = 0
        
        # 1. Piece count difference
        self_pieces = board.get_player_pieces(self.player_id)
        opponent_pieces = board.get_player_pieces(self.opponent_id)
        
        # 优先判断游戏是否结束，避免分数计算偏差
        if not opponent_pieces: # Opponent has no pieces left
            return float('inf') # Win state is highly favorable
        if not self_pieces: # Self has no pieces left
            return float('-inf') # Loss state is highly unfavorable

        score += (len(self_pieces) - len(opponent_pieces)) * 100 # Each piece is worth 100 points

        # 2. Strength sum difference (prioritize stronger pieces)
        # 只计算已翻开棋子的强度
        self_strength_sum = sum(board.get_piece(r,c).strength for r,c in self_pieces if board.get_piece(r,c).revealed)
        opponent_strength_sum = sum(board.get_piece(r,c).strength for r,c in opponent_pieces if board.get_piece(r,c).revealed)
        score += (self_strength_sum - opponent_strength_sum) * 10 # Each strength point worth 10

        # 3. Revealed vs Unrevealed pieces
        # Incentivize revealing own pieces
        for r, c in self_pieces:
            if not board.get_piece(r, c).revealed:
                score += 5 # Small bonus for having unrevealed pieces to reveal (potential future power)
        
        # Penalize opponent for having unrevealed pieces (unknown threat)
        for r, c in opponent_pieces:
            if not board.get_piece(r, c).revealed:
                score -= 10 # Small penalty for opponent having hidden pieces

        # 4. Proximity to opponent's pieces for revealed pieces (threats/opportunities)
        for sr, sc in self_pieces:
            self_piece = board.get_piece(sr, sc)
            if self_piece and self_piece.revealed:
                for er, ec in opponent_pieces:
                    opponent_piece = board.get_piece(er, ec)
                    if opponent_piece and opponent_piece.revealed:
                        if board.is_adjacent((sr, sc), (er, ec)):
                            if self_piece.strength > opponent_piece.strength or \
                               (self_piece.strength == 1 and opponent_piece.strength == 8):
                                score += 20 # Strong capture opportunity
                            elif self_piece.strength < opponent_piece.strength and \
                                 not (self_piece.strength == 8 and opponent_piece.strength == 1):
                                score -= 15 # Danger of being captured

        return score

    def _minimax(self, board, depth, maximizing_player_id):
        # Base case: max_depth reached or game over
        # 优化：在每次评估时，判断游戏是否结束，避免不必要的递归
        self_pieces_count = len(board.get_player_pieces(self.player_id))
        opponent_pieces_count = len(board.get_player_pieces(self.opponent_id))

        if depth == 0 or self_pieces_count == 0 or opponent_pieces_count == 0:
            return self._evaluate(board), None # Return score and no move

        current_player = maximizing_player_id
        is_maximizing_player = (current_player == self.player_id)

        min_strength_value = min((piece.strength for row in board.board for piece in row if piece and piece.revealed), default=0)
        max_strength_value = max((piece.strength for row in board.board for piece in row if piece and piece.revealed), default=0)
        
        best_move = None
        # 如果是最大化玩家（AI自己）
        if is_maximizing_player:
            max_eval = float('-inf')
            # 获取当前玩家所有可能的动作
            possible_actions = board.get_all_possible_moves(current_player)
            random.shuffle(possible_actions) # 打乱顺序，增加AI行为多样性（当多个动作分数相同）

            for action in possible_actions:
                # 对棋盘进行深拷贝以模拟动作
                temp_board = copy.deepcopy(board)
                
                action_performed = False
                action_type = action[0]
                
                if action_type == "reveal":
                    r, c = action[1]
                    piece = temp_board.get_piece(r, c)
                    if piece and piece.player == current_player and not piece.revealed:
                        # 假设翻开的棋子可能是最强或最弱的情况，进行两次递归评估
                        piece.revealed = True
                        original_strength = piece.strength
                        # 假设为最强
                        piece.strength = max_strength_value
                        eval_strong, _ = self._minimax(temp_board, depth - 1, 1 - current_player)
                        # 假设为最弱
                        piece.strength = min_strength_value
                        eval_weak, _ = self._minimax(temp_board, depth - 1, 1 - current_player)
                        # 恢复原始强度
                        piece.strength = original_strength
                        # 取两者的平均值作为评估
                        eval = (eval_strong + eval_weak) / 2
                        action_performed = True
                elif action_type == "move":
                    start_pos, end_pos = action[1], action[2]
                    # 在临时棋盘上尝试移动
                    action_performed = temp_board.try_move(start_pos, end_pos)

                if action_performed: # 只有当动作成功执行后，才进行下一步递归
                    # 递归调用 Minimax，切换到对手玩家
                    eval, _ = self._minimax(temp_board, depth - 1, 1 - current_player)
                    if eval > max_eval:
                        max_eval = eval
                        best_move = action
            return max_eval, best_move
        # 如果是最小化玩家（对手）
        else:
            min_eval = float('inf')
            # 获取对手所有可能的动作
            possible_actions = board.get_all_possible_moves(current_player)
            random.shuffle(possible_actions) # 打乱顺序

            for action in possible_actions:
                temp_board = copy.deepcopy(board)

                action_performed = False
                action_type = action[0]

                if action_type == "reveal":
                    r, c = action[1]
                    piece = temp_board.get_piece(r, c)
                    if piece and piece.player == current_player and not piece.revealed:
                        piece.revealed = True
                        action_performed = True
                elif action_type == "move":
                    start_pos, end_pos = action[1], action[2]
                    action_performed = temp_board.try_move(start_pos, end_pos)

                if action_performed:
                    # 递归调用 Minimax，切换回 AI 玩家
                    eval, _ = self._minimax(temp_board, depth - 1, 1 - current_player)
                    if eval < min_eval:
                        min_eval = eval
                        best_move = action
            return min_eval, best_move

    def take_turn(self, board):
        print(f"Minimax Player {self.player_id} thinking...")
        start_time = time.time()
        
        # 运行 Minimax 搜索
        value, best_action = self._minimax(board, self.max_depth, self.player_id)
        
        end_time = time.time()
        print(f"Minimax found best action: {best_action} with value {value} in {end_time - start_time:.2f} seconds")

        if best_action:
            action_type = best_action[0]
            if action_type == "reveal":
                r, c = best_action[1]
                piece = board.get_piece(r, c)
                # 再次检查以确保棋子仍然存在且未被翻开（尽管在 Minimax 模拟中应该是这样）
                if piece and piece.player == self.player_id and not piece.revealed:
                    piece.revealed = True
                    return True
            elif action_type == "move":
                start_pos, end_pos = best_action[1], best_action[2]
                piece_to_move = board.get_piece(start_pos[0], start_pos[1])
                # 再次检查以确保棋子仍然存在且属于当前玩家
                if piece_to_move and piece_to_move.player == self.player_id:
                    return board.try_move(start_pos, end_pos)
        return False # 如果没有找到最佳动作或动作失败，不应该发生

MAX_STEPS = 1000  # 最大允许步数

class Game:

    def __init__(self, agent=None, base_agent=None):
        self.board = Board()
        if agent is None:
            self.players = {
                # 修改这里，将人类玩家替换为AI玩家
                0: MinimaxPlayer(0, max_depth=1), # 红色AI
                # 0: QLearningPlayer(0), # 红色AI
                # 0: RandomPlayer(0), # 红色AI
                1: GreedyPlayer(1)  # 蓝色AI
                # 或者可以是一个Minimax vs Random
                # 0: MinimaxPlayer(0, max_depth=3),
                # 1: RandomPlayer(1)
            }
        else:
            base_agent = base_agent if base_agent else RandomPlayer
            self.players = {
                0: agent if isinstance(agent, Player) else agent(0),  # 红色AI
                1: base_agent if isinstance(base_agent, Player) else agent(1)   # 蓝色AI
            }
        self.current_player_id = 0
        self.running = True
        self.AI_DELAY_SECONDS = 0.0 # AI行动之间的延迟，以便观察

    def _draw_board(self):
        """Draws the game board and pieces."""
        screen.fill(WHITE)
        for i in range(ROWS):
            for j in range(COLS):
                rect = pygame.Rect(j * TILE_SIZE, i * TILE_SIZE, TILE_SIZE, TILE_SIZE)
                # 交替颜色
                if (i + j) % 2 == 0:
                    pygame.draw.rect(screen, GREEN, rect) # 明色格子
                else:
                    pygame.draw.rect(screen, YELLOW, rect) # 暗色格子
                pygame.draw.rect(screen, BLACK, rect, 1) # Cell border

                piece = self.board.get_piece(i, j)
                if piece:
                    if piece.revealed:
                        color = RED if piece.player == 0 else BLUE
                        pygame.draw.circle(screen, color, rect.center, TILE_SIZE // 3)
                        text_color = WHITE # Always white text on colored circle for better contrast
                        text = font.render(str(piece.strength), True, text_color)
                        text_rect = text.get_rect(center=rect.center)
                        screen.blit(text, text_rect)
                    else:
                        # 在棋盘上绘制未揭示的棋子
                        pygame.draw.circle(screen, LIGHT_GREY, rect.center, TILE_SIZE // 3) # 使用 rect.center 代替 (x, y)
                        # pygame.draw.rect(screen, GREY, rect.inflate(-10, -10)) # Unrevealed piece block

        # Highlight selected piece for human player (不再需要，但保留以防将来修改为人类玩家)
        # human_player = self.players[0] 
        # if isinstance(human_player, HumanPlayer) and human_player.get_selected_pos():
        #     i, j = human_player.get_selected_pos()
        #     rect = pygame.Rect(j * TILE_SIZE, i * TILE_SIZE, TILE_SIZE, TILE_SIZE)
        #     pygame.draw.rect(screen, YELLOW, rect, 3)

        # Draw status bar
        status_bar_rect = pygame.Rect(0, SCREEN_HEIGHT - STATUS_BAR_HEIGHT, SCREEN_WIDTH, STATUS_BAR_HEIGHT)
        pygame.draw.rect(screen, BLACK, status_bar_rect) # Background for status bar

        player_name = "Red AI" if self.current_player_id == 0 else "Blue AI"
        text_color = RED if self.current_player_id == 0 else BLUE
        status_text = f"Current Turn: {player_name} (AI thinking...)"

        text_surface = font.render(status_text, True, text_color)
        screen.blit(text_surface, (10, SCREEN_HEIGHT - STATUS_BAR_HEIGHT + 5))

    def _check_game_over(self):
        """Checks for win/loss conditions and terminates the game if met."""
        red_pieces = self.board.get_player_pieces(0)
        blue_pieces = self.board.get_player_pieces(1)

        if not red_pieces:
            self._game_over("Blue AI wins!")
            return True
        elif not blue_pieces:
            self._game_over("Red AI wins!")
            return True
        elif len(red_pieces) == 1 and len(blue_pieces) == 1:
            rr, rc = red_pieces[0]
            br, bc = blue_pieces[0]
            red_piece = self.board.get_piece(rr, rc)
            blue_piece = self.board.get_piece(br, bc)

            # 只有当两个棋子都已翻开时，才能判断是否能互相捕获
            if red_piece.revealed and blue_piece.revealed:
                can_red_attack = (red_piece.strength > blue_piece.strength) or \
                                (red_piece.strength == 1 and blue_piece.strength == 8)
                can_blue_attack = (blue_piece.strength > red_piece.strength) or \
                                (blue_piece.strength == 1 and red_piece.strength == 8)

                # 如果它们相邻，且双方都无法捕获对方，则为和棋
                if self.board.is_adjacent((rr, rc), (br, bc)):
                    if not can_red_attack and not can_blue_attack:
                        self._game_over("Draw! (Stalemate - last pieces cannot capture each other)")
                        return True
                else: # 如果不相邻，也无法捕获，则为和棋
                    if not can_red_attack and not can_blue_attack:
                        self._game_over("Draw! (Last pieces not adjacent or cannot capture)")
                        return True
            # 如果有一方或双方未翻开，游戏继续 (因为信息不完全，未来可能仍有变化)
            
        return False # 游戏未结束

    def _game_over(self, message):
        """Displays game over message and exits."""
        print(message)
        self.running = False # Stop the main game loop
        # Optional: Keep the window open for a few seconds before closing
        pygame.time.wait(3000)

    def run(self):
        """Main game loop."""
        clock = pygame.time.Clock()
        
        step_count = 0
        while self.running:
            for event in pygame.event.get():
                if event.type == pygame.QUIT:
                    self.running = False
                # 移除了人类玩家事件处理逻辑

            current_player_obj = self.players[self.current_player_id]
            
            # AI 玩家的回合逻辑
            # AI 不依赖事件，直接在循环中执行
            time.sleep(self.AI_DELAY_SECONDS) # 增加延迟，方便观察

            if current_player_obj.take_turn(self.board):
                # 只在AI成功执行动作后更新计数器
                
                # 在AI成功执行动作后更新计数器
                step_count += 1
                if self._check_game_over():
                    self.running = False
                elif step_count >= MAX_STEPS:
                    self._game_over(f"draw, exceeded {MAX_STEPS} steps")
                    self.running = False
                elif not self.board.get_player_pieces(self.current_player_id):
                    player_name = "Red AI" if self.current_player_id == 0 else "Blue AI"
                    self._game_over(f"{player_name} no movements avaliabe")
                    self.running = False
                else:
                    self.current_player_id = 1 - self.current_player_id # 切换回合
            else:
                # 如果AI没有找到任何合法动作（极少发生，通常意味着游戏结束了）
                # 可以在这里添加一个平局判断或者其他处理
                print(f"Player {self.current_player_id} could not make a valid move. Game might be stuck or draw.")
                self._game_over("Draw! (No valid moves left for current player or stuck state)")
                self.running = False # 结束游戏

            self._draw_board()
            pygame.display.flip()
            # pygame.time.wait(5000) # 暂停5秒
            clock.tick(30) # 控制帧率

        pygame.quit()
        sys.exit()

# --- Run the Game ---
if __name__ == "__main__":
    game = Game()
    game.run()<|MERGE_RESOLUTION|>--- conflicted
+++ resolved
@@ -6,219 +6,6 @@
 from MCTS import MCTSAgent
 from base import Player, Board, Piece, screen, font, ROWS, COLS, TILE_SIZE, SCREEN_WIDTH, SCREEN_HEIGHT, STATUS_BAR_HEIGHT, WHITE, BLACK, RED, BLUE, GREY, YELLOW, LIGHT_GREY, DARK_GREY
 
-<<<<<<< HEAD
-# --- Constants and Initialization ---
-# Game Settings
-ROWS, COLS = 7, 8
-TILE_SIZE = 80
-SCREEN_WIDTH, SCREEN_HEIGHT = COLS * TILE_SIZE, ROWS * TILE_SIZE + 40
-STATUS_BAR_HEIGHT = 40 # Added for clarity
-
-# Colors
-WHITE = (255, 255, 255)
-BLACK = (0, 0, 0)
-RED = (220, 50, 50)
-BLUE = (50, 50, 220)
-GREY = (180, 180, 180)
-YELLOW = (255, 255, 204)
-GREEN = (153, 255, 153)
-LIGHT_GREY = (211, 211, 211)
-DARK_GREY = (169, 169, 169)
-
-
-pygame.init()
-pygame.font.init() # Ensure font module is initialized
-screen = pygame.display.set_mode((SCREEN_WIDTH, SCREEN_HEIGHT))
-pygame.display.set_caption("简化斗兽棋 - AI 对抗")
-font = pygame.font.SysFont(None, 36)
-
-# --- Game Classes ---
-
-class Piece:
-    """Represents a single game piece with player and strength."""
-    def __init__(self, player, strength):
-        self.player = player  # 0 = Red, 1 = Blue
-        self.strength = strength
-        self.revealed = False
-    
-    def __deepcopy__(self, memo):
-        cls = self.__class__
-        result = cls.__new__(cls)
-        memo[id(self)] = result
-        for k, v in self.__dict__.items():
-            setattr(result, k, copy.deepcopy(v, memo))
-        return result
-
-class Board:
-    """Manages the game board state and piece placement."""
-    def __init__(self):
-        self.board = [[None for _ in range(COLS)] for _ in range(ROWS)]
-        self._initialize_pieces()
-
-    def _initialize_pieces(self):
-        """Initializes and shuffles all pieces on the board."""
-        all_pieces = [Piece(player, strength)
-                      for player in [0, 1]
-                      for strength in range(1, 9)]
-        random.shuffle(all_pieces)
-
-        # Pieces are placed only on the top and bottom two rows
-        valid_positions = []
-        for r in range(ROWS):
-            for c in range(COLS):
-                # 初始布局修改为只放在最顶上两行和最底下两行 (0,1, ROWS-2, ROWS-1)
-                if r < 1 or r >= ROWS - 1: # Rows 0, 1, 5, 6 (for ROWS=7)
-                    valid_positions.append((r, c))
-
-        random.shuffle(valid_positions)
-
-        # 确保只放置与 pieces 数量相符的棋子
-        # 你的 all_pieces 列表有 16 个棋子 (2 玩家 * 8 强度)
-        # valid_positions 应该至少有 16 个位置。ROWS 7 * COLS 8 = 56
-        # r < 2 (rows 0, 1) -> 2 * 8 = 16 positions
-        # r >= ROWS - 2 (rows 5, 6) -> 2 * 8 = 16 positions
-        # 总共 32 个位置。所以这里的 valid_positions[:len(all_pieces)] 是正确的。
-        for piece, (r, c) in zip(all_pieces, valid_positions[:len(all_pieces)]):
-            self.board[r][c] = piece
-
-    def get_piece(self, row, col):
-        """Returns the piece at the given coordinates."""
-        if 0 <= row < ROWS and 0 <= col < COLS:
-            return self.board[row][col]
-        return None
-
-    def set_piece(self, row, col, piece):
-        """Sets a piece at the given coordinates."""
-        if 0 <= row < ROWS and 0 <= col < COLS:
-            self.board[row][col] = piece
-
-    def is_adjacent(self, pos1, pos2):
-        """Checks if two positions are adjacent (horizontal or vertical)."""
-        r1, c1 = pos1
-        r2, c2 = pos2
-        return abs(r1 - r2) + abs(c1 - c2) == 1
-
-    def try_move(self, start_pos, end_pos):
-        """
-        Attempts to move a piece from start_pos to end_pos, handling captures.
-        Returns True if the move was successful, False otherwise.
-        Note: This method modifies the board directly.
-        """
-        sr, sc = start_pos
-        er, ec = end_pos
-        piece_moving = self.get_piece(sr, sc)
-        piece_at_target = self.get_piece(er, ec)
-
-        # 1. 移动棋子不存在
-        if not piece_moving:
-            return False
-
-        # 2. 目标位置不是相邻的
-        if not self.is_adjacent(start_pos, end_pos):
-            return False
-
-        # 3. 目标位置为空
-        if piece_at_target is None:
-            self.set_piece(er, ec, piece_moving)
-            self.set_piece(sr, sc, None)
-            return True
-        # 4. 目标位置有棋子
-        else:
-            # 4a. 目标棋子未翻开
-            if not piece_at_target.revealed:
-                piece_at_target.revealed = True # 翻开目标棋子
-                # 如果是自己的未翻开棋子，只是翻开，不能移动过去。
-                # 但仍然算作一回合有效动作。
-                if piece_at_target.player == piece_moving.player:
-                    # 自己的棋子不能移动到有自己未翻开棋子的位置，只翻开
-                    return True # 翻开即结束本回合
-                else:
-                    # 如果是对手的未翻开棋子，进行捕获判断（强度比较）
-                    if (piece_moving.strength > piece_at_target.strength and not (piece_moving.strength == 8 and piece_at_target.strength == 1)) or \
-                       (piece_moving.strength == 1 and piece_at_target.strength == 8): # 鼠吃象
-                        self.set_piece(er, ec, piece_moving)
-                        self.set_piece(sr, sc, None)
-                        return True
-                    elif piece_moving.strength == piece_at_target.strength: # 同强度
-                        self.set_piece(sr, sc, None)
-                        self.set_piece(er, ec, None) 
-                        return True
-                    else: # 移动方被吃
-                        self.set_piece(sr, sc, None)
-                        return True # 完成捕获，结束本回合
-            # 4b. 目标棋子已翻开
-            else:
-                # 4b-i. 目标棋子是自己的棋子 (已翻开)
-                if piece_at_target.player == piece_moving.player:
-                    return False # 不能吃自己的棋子，也不能移动到有自己已翻开棋子的格子
-
-                # 4b-ii. 目标棋子是对手的棋子 (已翻开)
-                else:
-                    if (piece_moving.strength > piece_at_target.strength and not (piece_moving.strength == 8 and piece_at_target.strength == 1)) or \
-                       (piece_moving.strength == 1 and piece_at_target.strength == 8): # 鼠吃象
-                        self.set_piece(er, ec, piece_moving)
-                        self.set_piece(sr, sc, None)
-                        return True
-                    elif piece_moving.strength < piece_at_target.strength or \
-                         (piece_moving.strength == 8 and piece_at_target.strength == 1): # 象不能吃鼠
-                        self.set_piece(sr, sc, None) # 移动方被吃
-                        return True
-                    else: # 同强度
-                        self.set_piece(sr, sc, None)
-                        self.set_piece(er, ec, None) # 两个棋子同强度
-                        return True
-        return False # 默认返回 False，表示移动未成功
-
-    def get_player_pieces(self, player_id):
-        """Returns a list of positions for a given player's pieces."""
-        return [(r, c) for r in range(ROWS) for c in range(COLS)
-                if self.board[r][c] and self.board[r][c].player == player_id]
-
-    def get_all_possible_moves(self, player_id):
-        """
-        Generates all legal moves and reveal actions for the given player.
-        Returns a list of tuples: ("reveal", (r, c)) or ("move", (sr, sc), (er, ec))
-        Each action represents a valid way to end a turn.
-        """
-        possible_actions = []
-
-        for r in range(ROWS):
-            for c in range(COLS):
-                piece = self.get_piece(r, c)
-                if piece and piece.player == player_id:
-                    if not piece.revealed:
-                        # 可以翻开自己的未翻开棋子
-                        possible_actions.append(("reveal", (r, c)))
-                    else:
-                        # 如果已翻开，可以尝试移动
-                        for dr, dc in [(-1, 0), (1, 0), (0, -1), (0, 1)]:
-                            nr, nc = r + dr, c + dc
-                            if 0 <= nr < ROWS and 0 <= nc < COLS:
-                                # 对于移动动作，我们模拟执行，看是否是有效回合
-                                # 这里深拷贝是为了 Minimax 模拟，不是给 RandomPlayer 用。
-                                # RandomPlayer 在 take_turn 中会直接在实际 board 上尝试。
-                                # 但这里生成的是所有可能的“合法”动作，所以模拟 check 是合理的。
-                                temp_board_for_check = copy.deepcopy(self) # 模拟此动作
-                                if temp_board_for_check.try_move((r, c), (nr, nc)):
-                                    possible_actions.append(("move", (r, c), (nr, nc)))
-        return possible_actions
-
-
-class Player:
-    """Base class for players."""
-    def __init__(self, player_id):
-        self.player_id = player_id
-
-    def handle_event(self, event, board):
-        """Handles Pygame events (e.g., mouse clicks for human players)."""
-        # 对于AI玩家，这个方法通常不需要实现或直接返回False
-        return False
-
-    def take_turn(self, board):
-        """Executes a turn for AI players."""
-        raise NotImplementedError
-=======
->>>>>>> 0ab053a1
 
 class HumanPlayer(Player):
     """Controls a player via human input."""
